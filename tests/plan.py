--- conflicted
+++ resolved
@@ -47,11 +47,7 @@
         min = str(randint(1, 499))
         vals = "{} {}\n".format(test, x)
         strn = "Latency  {}  {}  {}".format(avg, max, min)
-<<<<<<< HEAD
-        with open(outfile, 'w') as out:
-=======
         with open(outfile, "w") as out:
->>>>>>> 10123576
             out.write(vals)
             out.write(strn)
 
@@ -79,12 +75,7 @@
 exec = sb.plan_execution(
     Wrk({}, [("x", range(0, 5))], iterations=5),
     out="out",
-<<<<<<< HEAD
-    backends=[composed_backend({},
-                               [("pass_me_in", range(0, 10, 2))])],
-=======
     backends=[composed_backend({}, [("pass_me_in", range(0, 10, 2))])],
->>>>>>> 10123576
     parser=file_func,
 )
 
@@ -96,11 +87,7 @@
         [
             [bf("low", "custom-label1"), bf(["low", "mid"]), bf("low")],
             [bf("low"), bf("low")],
-<<<<<<< HEAD
-            [bf("low"), bf(["low", "mid", "high"], "otherlabel")]
-=======
             [bf("low"), bf(["low", "mid", "high"], "otherlabel")],
->>>>>>> 10123576
         ],
         group_labels=["yolo-1", "yolo-2", "yolo-3"],
         restrict_on={
@@ -110,20 +97,11 @@
         width=0.5,
         out="test.svg",
         title="My Custom Graph",
-<<<<<<< HEAD
-        style="hatch_a"
-    )
-)
-
-line1 = sb.Line(exec, "low",
-                label="Low Label")
-=======
         style="hatch_a",
     )
 )
 
 line1 = sb.Line(exec, "low", label="Low Label")
->>>>>>> 10123576
 line2 = sb.Line(exec, "mid", label="Mid Label")
 line3 = sb.Line(exec, "high", label="High Label")
 
@@ -136,11 +114,7 @@
         },
         out="line.svg",
         title="My Lines",
-<<<<<<< HEAD
-        style="color_b"
-=======
         style="color_b",
->>>>>>> 10123576
     )
 )
 line1 = sb.Line(exec, "low", linestyle="dotted")
@@ -161,11 +135,4 @@
     )
 )
 
-<<<<<<< HEAD
-sb.plan_figure("Final Figure",
-               [[graph1], [graph2]],
-               out="final.svg"
-               )
-=======
-sb.plan_figure("Final Figure", [[graph1], [graph2]], out="final.svg")
->>>>>>> 10123576
+sb.plan_figure("Final Figure", [[graph1], [graph2]], out="final.svg")