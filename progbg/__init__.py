--- conflicted
+++ resolved
@@ -10,10 +10,6 @@
 from .globals import _sb_executions, _sb_registered_benchmarks
 from .globals import _sb_registered_backend, _sb_graphs, _sb_figures
 
-<<<<<<< HEAD
 from .graphing import LineGraph, BarGraph, Bar, BarFactory
-=======
-from .graphing import LineGraph, BarGraph, GroupBy, Histogram, CustomGraph
 
-from .parsers import MatchParser, FileParser
->>>>>>> 569ec23a
+from .graphing import Histogram, CustomGraph